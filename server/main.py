--- conflicted
+++ resolved
@@ -32,6 +32,8 @@
 from concurrent.futures import ThreadPoolExecutor
 import functools
 from typing import Pattern
+import concurrent
+
 
 # Configure logging
 logging.basicConfig(level=logging.INFO)
@@ -51,17 +53,14 @@
 ENABLE_LAYOUT_DETECTION = os.getenv("ENABLE_LAYOUT_DETECTION", "0") == "1"  # Optional
 MAX_CELLS_TO_PROCESS = 30  # Limit cell processing
 
-<<<<<<< HEAD
-# Thread pool for CPU-bound operations
-# Allow tuning via environment variable
-MAX_WORKERS = int(os.getenv("MAX_WORKERS", "4"))
-thread_pool = ThreadPoolExecutor(max_workers=MAX_WORKERS)
-=======
-# Thread pool for CPU-bound operations (scale with CPU cores)
-thread_pool = ThreadPoolExecutor(
-    max_workers=min(32, (os.cpu_count() or 4) * 2)
-)
->>>>>>> d3aac389
+default_workers = min(32, (os.cpu_count() or 4) * 2)
+MAX_WORKERS = os.getenv("MAX_WORKERS")
+try:
+    max_workers = int(MAX_WORKERS) if MAX_WORKERS is not None else default_workers
+except ValueError:
+    max_workers = default_workers
+
+thread_pool = concurrent.futures.ThreadPoolExecutor(max_workers=max_workers)
 
 # ---------- OCR Setup (Minimal) ------------------------------
 OCR_TESS_AVAILABLE = False
